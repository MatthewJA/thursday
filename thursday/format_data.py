--- conflicted
+++ resolved
@@ -52,11 +52,7 @@
                 generator.  
        
     # Returns
-<<<<<<< HEAD
         Locations training and testing data with shape 
-=======
-        Locations training and testing data as Boolean arrays with shape 
->>>>>>> 921c4403
         [samples,]. There are an equal number of FRIs and FRIIs in each 
         set, with the rest discarded.
     """
@@ -99,7 +95,6 @@
     # For sources within our set threshold, we assume that they are the same object.
     fri_in_aniyan = sep_i <= 5 * u.arcsec
     frii_in_aniyan = sep_ii <= 5 * u.arcsec
-<<<<<<< HEAD
 
     fri_leftover = ~fri_in_aniyan
     frii_leftover = ~frii_in_aniyan
@@ -169,42 +164,6 @@
     # Shuffling FRI's and FRII's
     train_i = shuffle(train_i, random_state=seed)
     test_i = shuffle(test_i, random_state=seed)
-=======
-
-    fri_leftover = ~fri_in_aniyan
-    frii_leftover = ~frii_in_aniyan
-
-    # Fectching indices
-    fri_in_aniyan = np.where(fri_in_aniyan)[0]
-    frii_in_aniyan = np.where(frii_in_aniyan)[0]
-
-    fri_leftover = np.where(fri_leftover)[0]
-    frii_leftover = np.where(frii_leftover)[0]
-
-    # Finding the number of samples in the smallest fr class
-    # So there are an equal amount of each class in each set
-    aniyan_cut = np.min(np.array([fri_in_aniyan.shape[0], frii_in_aniyan.shape[0]]))
-    leftover_cut = np.min(np.array([fri_leftover.shape[0], frii_leftover.shape[0]]))
-
-    # Shuffling before discarding
-    fri_in_aniyan = shuffle(fri_in_aniyan, random_state=seed)
-    frii_in_aniyan = shuffle(frii_in_aniyan, random_state=seed)
-    fri_leftover = shuffle(fri_leftover, random_state=seed)
-    frii_leftover = shuffle(frii_leftover, random_state=seed)
-
-    # Discarding samples
-    fri_in_aniyan = np.sort(fri_in_aniyan[:aniyan_cut], axis=0)
-    frii_in_aniyan = np.sort(frii_in_aniyan[:aniyan_cut], axis=0)
-    fri_leftover = np.sort(fri_leftover[:leftover_cut], axis=0)
-    frii_leftover = np.sort(frii_leftover[:leftover_cut], axis=0)
-    
-    aniyan = np.concatenate((fri_in_aniyan, frii_in_aniyan), axis=0)
-    leftover = np.concatenate((fri_leftover, frii_leftover), axis=0)
-
-    # Training and testing sets
-    train_i = leftover
-    test_i = aniyan
->>>>>>> 921c4403
 
     return train_i, test_i
 
@@ -221,11 +180,7 @@
         image += 10e-10 * np.random.randn(image.shape[0], image.shape[1], 1)
         
         return image
-<<<<<<< HEAD
-
-=======
-    
->>>>>>> 921c4403
+
 def augment_data(rotation_range=180, zoom_range=0.2, shift_range=0.0, flip=True):
     """ Initializes data generator.
 
@@ -254,8 +209,4 @@
                 fill_mode ="nearest",
                 preprocessing_function=add_noise)
     
-<<<<<<< HEAD
-    return datagen
-=======
-    return datagen
->>>>>>> 921c4403
+    return datagen